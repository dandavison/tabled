--- conflicted
+++ resolved
@@ -189,13 +189,8 @@
 
 /// A trait which is responsilbe for configuration of a [Grid].
 pub trait TableOption {
-<<<<<<< HEAD
-    /// Modification function of a [Grid]
+    /// The function modifies a [Grid] object.
     fn change(&mut self, grid: &mut Grid);
-=======
-    /// The function modifies a [Grid] object.
-    fn change(&self, grid: &mut Grid);
->>>>>>> 65b408f1
 }
 
 impl<T> TableOption for &mut T
@@ -225,7 +220,7 @@
 ///
 /// ```rust,no_run
 /// use tabled::Table;
-/// let table = Table::new(["Year", "2021"]);
+/// let table = Table::new(&["Year", "2021"]);
 /// ```
 ///
 /// ### With settings
@@ -250,15 +245,10 @@
         Self { grid }
     }
 
-<<<<<<< HEAD
-    /// With is a generic function which applies options to the table.
-    pub fn with<O>(mut self, mut option: O) -> Self
-=======
     /// With is a generic function which applies options to the [Table].
     ///
     /// It applies settings immediately.
-    pub fn with<O>(mut self, option: O) -> Self
->>>>>>> 65b408f1
+    pub fn with<O>(mut self, mut option: O) -> Self
     where
         O: TableOption,
     {
